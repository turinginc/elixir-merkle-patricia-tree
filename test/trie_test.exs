defmodule MerklePatriciaTree.TrieTest do
  use ExUnit.Case, async: true
  doctest MerklePatriciaTree.Trie

  alias MerklePatriciaTree.Trie
  alias MerklePatriciaTree.Trie.Verifier
  alias MerklePatriciaTree.Test

  @max_32_bits 4_294_967_296

  setup do
    db = Test.random_ets_db()

    {:ok, %{db: db}}
  end

<<<<<<< HEAD
=======
  def leaf_node(key_end, value) do
    [HexPrefix.encode({key_end, true}), value]
  end

  def store(node_value, db) do
    node_hash = :keccakf1600.sha3_256(node_value)
    MerklePatriciaTree.DB.put!(db, node_hash, node_value)

    node_hash
  end

  def extension_node(shared_nibbles, node_hash) do
    [HexPrefix.encode({shared_nibbles, false}), node_hash]
  end

  def branch_node(branches, value) when length(branches) == 16 do
    branches ++ [value]
  end

  def blanks(n) do
    for _ <- 1..n, do: []
  end

  def random_key() do
    <<
      :rand.uniform(@max_32_bits)::32,
      :rand.uniform(@max_32_bits)::32,
      :rand.uniform(@max_32_bits)::32,
      :rand.uniform(@max_32_bits)::32,
      :rand.uniform(@max_32_bits)::32,
      :rand.uniform(@max_32_bits)::32,
      :rand.uniform(@max_32_bits)::32,
      :rand.uniform(@max_32_bits)::32
    >>
  end

  def random_value() do
    <<:rand.uniform(@max_32_bits)::32>>
  end

>>>>>>> 11df6ec8
  test "create trie" do
    trie = Trie.new(MerklePatriciaTree.Test.random_ets_db())

    assert Trie.get(trie, <<0x01, 0x02, 0x03>>) == nil
  end

  describe "get" do
    test "for a simple trie with just a leaf", %{db: db} do
      trie = Trie.new(db)
      trie = %{trie | root_hash: leaf_node([0x01, 0x02, 0x03], "cool")}

      assert Trie.get(trie, <<0x01::4>>) == nil
      assert Trie.get(trie, <<0x01::4, 0x02::4>>) == nil
      assert Trie.get(trie, <<0x01::4, 0x02::4, 0x03::4>>) == "cool"
      assert Trie.get(trie, <<0x01::4, 0x02::4, 0x03::4, 0x04::4>>) == nil
    end

    test "for a trie with an extension node followed by a leaf", %{db: db} do
      trie = Trie.new(db)

      trie = %{
        trie
        | root_hash:
            [0x01, 0x02]
            |> extension_node(leaf_node([0x03], "cool"))
            |> ExRLP.encode()
            |> store(db)
      }

      assert Trie.get(trie, <<0x01::4>>) == nil
      assert Trie.get(trie, <<0x01::4, 0x02::4>>) == nil
      assert Trie.get(trie, <<0x01::4, 0x02::4, 0x03::4>>) == "cool"
      assert Trie.get(trie, <<0x01::4, 0x02::4, 0x03::4, 0x04::4>>) == nil
    end

    test "for a trie with an extension node followed by an extension node and then leaf", %{
      db: db
    } do
      trie = Trie.new(db)

      trie = %{
        trie
        | root_hash:
            [0x01, 0x02]
            |> extension_node(extension_node([0x03], leaf_node([0x04], "cool")))
            |> ExRLP.encode()
            |> store(db)
      }

      assert Trie.get(trie, <<0x01::4>>) == nil
      assert Trie.get(trie, <<0x01::4, 0x02::4>>) == nil
      assert Trie.get(trie, <<0x01::4, 0x02::4, 0x03::4>>) == nil
      assert Trie.get(trie, <<0x01::4, 0x02::4, 0x03::4, 0x04::4>>) == "cool"
      assert Trie.get(trie, <<0x01::4, 0x02::4, 0x03::4, 0x04::4, 0x05::4>>) == nil
    end

    test "for a trie with a branch node", %{db: db} do
      trie = Trie.new(db)

      trie = %{
        trie
        | root_hash:
            [0x01]
            |> extension_node(branch_node([leaf_node([0x02], "hi") | blanks(15)], "cool"))
            |> ExRLP.encode()
            |> store(db)
      }

      assert Trie.get(trie, <<0x01::4>>) == "cool"
      assert Trie.get(trie, <<0x01::4, 0x00::4>>) == nil
      assert Trie.get(trie, <<0x01::4, 0x00::4, 0x02::4>>) == "hi"
      assert Trie.get(trie, <<0x01::4, 0x00::4, 0x0::43>>) == nil
      assert Trie.get(trie, <<0x01::4, 0x01::4>>) == nil
    end

    test "for a trie with encoded nodes", %{db: db} do
      long_string = Enum.join(for _ <- 1..60, do: "A")

      trie = Trie.new(db)

      trie = %{
        trie
        | root_hash:
            [0x01, 0x02]
            |> extension_node([0x03] |> leaf_node(long_string) |> ExRLP.encode() |> store(db))
            |> ExRLP.encode()
            |> store(db)
      }

      assert Trie.get(trie, <<0x01::4>>) == nil
      assert Trie.get(trie, <<0x01::4, 0x02::4>>) == nil
      assert Trie.get(trie, <<0x01::4, 0x02::4, 0x03::4>>) == long_string
      assert Trie.get(trie, <<0x01::4, 0x02::4, 0x03::4, 0x04::4>>) == nil
    end
  end

  describe "update trie" do
    test "add a leaf to an empty tree", %{db: db} do
      trie = Trie.new(db)

      trie_2 = Trie.update(trie, <<0x01::4, 0x02::4, 0x03::4>>, "cool")

      assert Trie.get(trie, <<0x01::4, 0x02::4, 0x03::4>>) == nil
      assert Trie.get(trie_2, <<0x01::4>>) == nil
      assert Trie.get(trie_2, <<0x01::4, 0x02::4>>) == nil
      assert Trie.get(trie_2, <<0x01::4, 0x02::4, 0x03::4>>) == "cool"
      assert Trie.get(trie_2, <<0x01::4, 0x02::4, 0x03::4, 0x04::4>>) == nil
    end

    test "from blog post", %{db: db} do
      trie = Trie.new(db)

      trie_2 = Trie.update(trie, <<0x01::4, 0x01::4, 0x02::4>>, "hello")

      assert trie_2.root_hash ==
               <<73, 98, 206, 73, 94, 192, 23, 36, 174, 248, 169, 73, 103, 133, 200, 167, 68, 83,
                 86, 207, 246, 91, 200, 242, 14, 115, 208, 252, 28, 74, 245, 130>>
    end

    test "update a leaf value (when stored directly)", %{db: db} do
      trie = Trie.new(db, leaf_node([0x01, 0x02], "first"))
      trie_2 = Trie.update(trie, <<0x01::4, 0x02::4>>, "second")

      assert Trie.get(trie, <<0x01::4, 0x02::4>>) == "first"
      assert Trie.get(trie_2, <<0x01::4, 0x02::4>>) == "second"
    end

    test "update a leaf value (when stored in ets)", %{db: db} do
      long_string = Enum.join(for _ <- 1..60, do: "A")
      long_string_2 = Enum.join(for _ <- 1..60, do: "B")

      trie = Trie.new(db, [0x01, 0x02] |> leaf_node(long_string) |> ExRLP.encode() |> store(db))
      trie_2 = Trie.update(trie, <<0x01::4, 0x02::4>>, long_string_2)

      assert Trie.get(trie, <<0x01::4, 0x02::4>>) == long_string
      assert Trie.get(trie_2, <<0x01::4, 0x02::4>>) == long_string_2
    end

    test "update branch under ext node", %{db: db} do
      trie =
        db
        |> Trie.new()
        |> Trie.update(<<0x01::4, 0x02::4>>, "wee")
        |> Trie.update(<<0x01::4, 0x02::4, 0x03::4>>, "cool")

      trie_2 = Trie.update(trie, <<0x01::4, 0x02::4, 0x03::4>>, "cooler")

      assert Trie.get(trie, <<0x01::4, 0x02::4, 0x03::4>>) == "cool"
      assert Trie.get(trie_2, <<0x01::4>>) == nil
      assert Trie.get(trie_2, <<0x01::4, 0x02::4>>) == "wee"
      assert Trie.get(trie_2, <<0x01::4, 0x02::4, 0x03::4>>) == "cooler"
      assert Trie.get(trie_2, <<0x01::4, 0x02::4, 0x03::4, 0x04::4>>) == nil
    end

    test "update multiple keys", %{db: db} do
      trie =
        db
        |> Trie.new()
        |> Trie.update(<<0x01::4, 0x02::4, 0x03::4>>, "a")
        |> Trie.update(<<0x01::4, 0x02::4, 0x03::4, 0x04::4>>, "b")
        |> Trie.update(<<0x01::4, 0x02::4, 0x04::4>>, "c")
        |> Trie.update(<<0x01::size(256)>>, "d")

      assert Trie.get(trie, <<0x01::4, 0x02::4, 0x03::4>>) == "a"
      assert Trie.get(trie, <<0x01::4, 0x02::4, 0x03::4, 0x04::4>>) == "b"
      assert Trie.get(trie, <<0x01::4, 0x02::4, 0x04::4>>) == "c"
      assert Trie.get(trie, <<0x01::size(256)>>) == "d"
    end

    test "a set of updates", %{db: db} do
      trie =
        db
        |> Trie.new()
        |> Trie.update(<<5::4, 7::4, 10::4, 15::4, 15::4>>, "a")
        |> Trie.update(<<5::4, 11::4, 0::4, 0::4, 14::4>>, "b")
        |> Trie.update(<<5::4, 10::4, 0::4, 0::4, 14::4>>, "c")
        |> Trie.update(<<4::4, 10::4, 0::4, 0::4, 14::4>>, "d")
        |> Trie.update(<<5::4, 10::4, 1::4, 0::4, 14::4>>, "e")

      assert Trie.get(trie, <<5::4, 7::4, 10::4, 15::4, 15::4>>) == "a"
      assert Trie.get(trie, <<5::4, 11::4, 0::4, 0::4, 14::4>>) == "b"
      assert Trie.get(trie, <<5::4, 10::4, 0::4, 0::4, 14::4>>) == "c"
      assert Trie.get(trie, <<4::4, 10::4, 0::4, 0::4, 14::4>>) == "d"
      assert Trie.get(trie, <<5::4, 10::4, 1::4, 0::4, 14::4>>) == "e"
    end

    test "yet another set of updates", %{db: db} do
      trie =
        db
        |> Trie.new()
        |> Trie.update(
          <<15::4, 10::4, 5::4, 11::4, 5::4, 2::4, 10::4, 9::4, 6::4, 13::4, 10::4, 3::4, 10::4,
            6::4, 7::4, 1::4>>,
          "a"
        )
        |> Trie.update(
          <<15::4, 11::4, 1::4, 14::4, 9::4, 7::4, 9::4, 5::4, 6::4, 15::4, 6::4, 11::4, 8::4,
            5::4, 2::4, 12::4>>,
          "b"
        )
        |> Trie.update(
          <<6::4, 1::4, 10::4, 10::4, 5::4, 7::4, 14::4, 3::4, 10::4, 0::4, 15::4, 3::4, 6::4,
            4::4, 5::4, 0::4>>,
          "c"
        )

      assert Trie.get(
               trie,
               <<15::4, 10::4, 5::4, 11::4, 5::4, 2::4, 10::4, 9::4, 6::4, 13::4, 10::4, 3::4,
                 10::4, 6::4, 7::4, 1::4>>
             ) == "a"

      assert Trie.get(
               trie,
               <<15::4, 11::4, 1::4, 14::4, 9::4, 7::4, 9::4, 5::4, 6::4, 15::4, 6::4, 11::4,
                 8::4, 5::4, 2::4, 12::4>>
             ) == "b"

      assert Trie.get(
               trie,
               <<6::4, 1::4, 10::4, 10::4, 5::4, 7::4, 14::4, 3::4, 10::4, 0::4, 15::4, 3::4,
                 6::4, 4::4, 5::4, 0::4>>
             ) == "c"
    end

    test "yet another set of updates now in memory", %{db: db} do
      trie =
        db
        |> Trie.new()
        |> Trie.update(
          <<15::4, 10::4, 5::4, 11::4, 5::4, 2::4, 10::4, 9::4, 6::4, 13::4, 10::4, 3::4, 10::4,
            6::4, 7::4, 1::4>>,
          "a"
        )
        |> Trie.update(
          <<15::4, 11::4, 1::4, 14::4, 9::4, 7::4, 9::4, 5::4, 6::4, 15::4, 6::4, 11::4, 8::4,
            5::4, 2::4, 12::4>>,
          "b"
        )
        |> Trie.update(
          <<6::4, 1::4, 10::4, 10::4, 5::4, 7::4, 14::4, 3::4, 10::4, 0::4, 15::4, 3::4, 6::4,
            4::4, 5::4, 0::4>>,
          "c"
        )

      assert Trie.get(
               trie,
               <<15::4, 10::4, 5::4, 11::4, 5::4, 2::4, 10::4, 9::4, 6::4, 13::4, 10::4, 3::4,
                 10::4, 6::4, 7::4, 1::4>>
             ) == "a"

      assert Trie.get(
               trie,
               <<15::4, 11::4, 1::4, 14::4, 9::4, 7::4, 9::4, 5::4, 6::4, 15::4, 6::4, 11::4,
                 8::4, 5::4, 2::4, 12::4>>
             ) == "b"

      assert Trie.get(
               trie,
               <<6::4, 1::4, 10::4, 10::4, 5::4, 7::4, 14::4, 3::4, 10::4, 0::4, 15::4, 3::4,
                 6::4, 4::4, 5::4, 0::4>>
             ) == "c"
    end

    test "acceptence testing", %{db: db} do
      {trie, values} =
        Enum.reduce(1..100, {Trie.new(db), []}, fn _, {trie, dict} ->
          key = random_key()
          value = random_value()

          updated_trie = Trie.update(trie, key, value)

          # Verify each key exists in our trie
          for {k, v} <- dict do
            assert Trie.get(trie, k) == v
          end

          {updated_trie, [{key, value} | dict]}
        end)

      # Next, assert tree is well formed
      assert Verifier.verify_trie(trie, values) == :ok
    end
  end
<<<<<<< HEAD

  describe "Delete from trie" do
    test "Simple node from trie", %{db: db} do
      trie =
        Trie.new(db)
        |> Trie.update(<<15::4, 10::4, 5::4, 11::4, 5::4, 1::4>>, "a")
        |> Trie.update(<<15::4, 11::4, 1::4, 14::4, 9::4, 7::4>>, "b")
        |> Trie.update(<<6::4, 1::4, 10::4, 10::4, 5::4, 7::4>>, "c")
        |> Trie.update(<<6::4, 1::4, 11::4, 10::4, 5::4, 7::4>>, "c")

      assert Trie.get(trie, <<15::4, 11::4, 1::4, 14::4, 9::4, 7::4>>) == "b"

      trie = Trie.delete(trie, <<15::4, 11::4, 1::4, 14::4, 9::4, 7::4>>)
      assert Trie.get(trie, <<15::4, 11::4, 1::4, 14::4, 9::4, 7::4>>) == nil
    end

    test "Random nodes from random trie" do
      %{db: {_, db_ref1}} = init_trie1 = Trie.new(Test.random_ets_db)
      %{db: {_, db_ref2}} = init_trie2 = Trie.new(Test.random_ets_db)

      full_trie_list =
        Enum.uniq_by(get_random_tree_list(20_000), fn {x, _} -> x end)

      full_trie = Enum.reduce(full_trie_list, init_trie1,
        fn({key, val}, acc_trie) ->
          MerklePatriciaTree.Trie.update(acc_trie, key, val)
        end)

      ## Reducing the full list trie randomly and
      ## getting the removed keys as well.
      {keys, sub_trie_list} = reduce_trie(15_000, full_trie_list)

      constructed_trie =
        Enum.reduce(sub_trie_list, init_trie2,
          fn({key, val}, acc_trie) ->
            Trie.update(acc_trie, key, val)
          end)

      ## We are going to delete the previously reduced
      ## keys from the full trie. The result should be
      ## root hash equal to the constructed trie.
      reconstructed_trie =
        Enum.reduce(keys, full_trie,
          fn({key, _}, acc_trie) ->
            Trie.delete(acc_trie, key)
          end)

      assert true = :ets.delete(db_ref1)
      assert true = :ets.delete(db_ref2)
      assert constructed_trie.root_hash == reconstructed_trie.root_hash
    end
  end

  def leaf_node(key_end, value) do
    [HexPrefix.encode({key_end, true}), value]
  end

  def store(node_value, db) do
    node_hash = :keccakf1600.sha3_256(node_value)
    MerklePatriciaTree.DB.put!(db, node_hash, node_value)

    node_hash
  end

  def extension_node(shared_nibbles, node_hash) do
    [HexPrefix.encode({shared_nibbles, false}), node_hash]
  end

  def branch_node(branches, value) when length(branches) == 16 do
    branches ++ [value]
  end

  def blanks(n) do
    for _ <- 1..n, do: []
  end

  def random_key() do
    <<:rand.uniform(@max_32_bits)::32,
      :rand.uniform(@max_32_bits)::32,
      :rand.uniform(@max_32_bits)::32,
      :rand.uniform(@max_32_bits)::32,
      :rand.uniform(@max_32_bits)::32,
      :rand.uniform(@max_32_bits)::32,
      :rand.uniform(@max_32_bits)::32,
      :rand.uniform(@max_32_bits)::32>>
  end

  def random_hex_key() do
    <<:rand.uniform(15)::4,
      :rand.uniform(15)::4,
      :rand.uniform(15)::4,
      :rand.uniform(15)::4,
      :rand.uniform(15)::4,
      :rand.uniform(15)::4,
      :rand.uniform(15)::4,
      :rand.uniform(15)::4,
      :rand.uniform(15)::4,
      :rand.uniform(15)::4,
      :rand.uniform(15)::4,
      :rand.uniform(15)::4,
      :rand.uniform(15)::4,
      :rand.uniform(15)::4,
      :rand.uniform(15)::4,
      :rand.uniform(15)::4,
      :rand.uniform(15)::4,
      :rand.uniform(15)::4>>
  end

  def random_value() do
    <<:rand.uniform(@max_32_bits)::32>>
  end

  def reduce_trie(num_nodes, list) do
    popup_random_from_trie(
      num_nodes,
      List.pop_at(list, Enum.random(0..length(list) - 2)),
      {[], []})
  end

  def popup_random_from_trie(0, _, acc), do: acc
  def popup_random_from_trie(num_nodes, {data, rest}, {keys, _}) do
    popup_random_from_trie(
      num_nodes - 1,
      List.pop_at(rest, Enum.random(0..length(rest) - 2)),
      {keys ++ [data], rest}
    )
  end

  def get_random_tree_list(size) do
    for _ <- 0..size, do: {random_hex_key(), random_value()}
  end

=======
>>>>>>> 11df6ec8
end<|MERGE_RESOLUTION|>--- conflicted
+++ resolved
@@ -14,49 +14,6 @@
     {:ok, %{db: db}}
   end
 
-<<<<<<< HEAD
-=======
-  def leaf_node(key_end, value) do
-    [HexPrefix.encode({key_end, true}), value]
-  end
-
-  def store(node_value, db) do
-    node_hash = :keccakf1600.sha3_256(node_value)
-    MerklePatriciaTree.DB.put!(db, node_hash, node_value)
-
-    node_hash
-  end
-
-  def extension_node(shared_nibbles, node_hash) do
-    [HexPrefix.encode({shared_nibbles, false}), node_hash]
-  end
-
-  def branch_node(branches, value) when length(branches) == 16 do
-    branches ++ [value]
-  end
-
-  def blanks(n) do
-    for _ <- 1..n, do: []
-  end
-
-  def random_key() do
-    <<
-      :rand.uniform(@max_32_bits)::32,
-      :rand.uniform(@max_32_bits)::32,
-      :rand.uniform(@max_32_bits)::32,
-      :rand.uniform(@max_32_bits)::32,
-      :rand.uniform(@max_32_bits)::32,
-      :rand.uniform(@max_32_bits)::32,
-      :rand.uniform(@max_32_bits)::32,
-      :rand.uniform(@max_32_bits)::32
-    >>
-  end
-
-  def random_value() do
-    <<:rand.uniform(@max_32_bits)::32>>
-  end
-
->>>>>>> 11df6ec8
   test "create trie" do
     trie = Trie.new(MerklePatriciaTree.Test.random_ets_db())
 
@@ -341,7 +298,6 @@
       assert Verifier.verify_trie(trie, values) == :ok
     end
   end
-<<<<<<< HEAD
 
   describe "Delete from trie" do
     test "Simple node from trie", %{db: db} do
@@ -359,14 +315,13 @@
     end
 
     test "Random nodes from random trie" do
-      %{db: {_, db_ref1}} = init_trie1 = Trie.new(Test.random_ets_db)
-      %{db: {_, db_ref2}} = init_trie2 = Trie.new(Test.random_ets_db)
-
-      full_trie_list =
-        Enum.uniq_by(get_random_tree_list(20_000), fn {x, _} -> x end)
-
-      full_trie = Enum.reduce(full_trie_list, init_trie1,
-        fn({key, val}, acc_trie) ->
+      %{db: {_, db_ref1}} = init_trie1 = Trie.new(Test.random_ets_db())
+      %{db: {_, db_ref2}} = init_trie2 = Trie.new(Test.random_ets_db())
+
+      full_trie_list = Enum.uniq_by(get_random_tree_list(20_000), fn {x, _} -> x end)
+
+      full_trie =
+        Enum.reduce(full_trie_list, init_trie1, fn {key, val}, acc_trie ->
           MerklePatriciaTree.Trie.update(acc_trie, key, val)
         end)
 
@@ -375,19 +330,17 @@
       {keys, sub_trie_list} = reduce_trie(15_000, full_trie_list)
 
       constructed_trie =
-        Enum.reduce(sub_trie_list, init_trie2,
-          fn({key, val}, acc_trie) ->
-            Trie.update(acc_trie, key, val)
-          end)
+        Enum.reduce(sub_trie_list, init_trie2, fn {key, val}, acc_trie ->
+          Trie.update(acc_trie, key, val)
+        end)
 
       ## We are going to delete the previously reduced
       ## keys from the full trie. The result should be
       ## root hash equal to the constructed trie.
       reconstructed_trie =
-        Enum.reduce(keys, full_trie,
-          fn({key, _}, acc_trie) ->
-            Trie.delete(acc_trie, key)
-          end)
+        Enum.reduce(keys, full_trie, fn {key, _}, acc_trie ->
+          Trie.delete(acc_trie, key)
+        end)
 
       assert true = :ets.delete(db_ref1)
       assert true = :ets.delete(db_ref2)
@@ -419,35 +372,18 @@
   end
 
   def random_key() do
-    <<:rand.uniform(@max_32_bits)::32,
-      :rand.uniform(@max_32_bits)::32,
-      :rand.uniform(@max_32_bits)::32,
-      :rand.uniform(@max_32_bits)::32,
-      :rand.uniform(@max_32_bits)::32,
-      :rand.uniform(@max_32_bits)::32,
-      :rand.uniform(@max_32_bits)::32,
-      :rand.uniform(@max_32_bits)::32>>
+    <<:rand.uniform(@max_32_bits)::32, :rand.uniform(@max_32_bits)::32,
+      :rand.uniform(@max_32_bits)::32, :rand.uniform(@max_32_bits)::32,
+      :rand.uniform(@max_32_bits)::32, :rand.uniform(@max_32_bits)::32,
+      :rand.uniform(@max_32_bits)::32, :rand.uniform(@max_32_bits)::32>>
   end
 
   def random_hex_key() do
-    <<:rand.uniform(15)::4,
-      :rand.uniform(15)::4,
-      :rand.uniform(15)::4,
-      :rand.uniform(15)::4,
-      :rand.uniform(15)::4,
-      :rand.uniform(15)::4,
-      :rand.uniform(15)::4,
-      :rand.uniform(15)::4,
-      :rand.uniform(15)::4,
-      :rand.uniform(15)::4,
-      :rand.uniform(15)::4,
-      :rand.uniform(15)::4,
-      :rand.uniform(15)::4,
-      :rand.uniform(15)::4,
-      :rand.uniform(15)::4,
-      :rand.uniform(15)::4,
-      :rand.uniform(15)::4,
-      :rand.uniform(15)::4>>
+    <<:rand.uniform(15)::4, :rand.uniform(15)::4, :rand.uniform(15)::4, :rand.uniform(15)::4,
+      :rand.uniform(15)::4, :rand.uniform(15)::4, :rand.uniform(15)::4, :rand.uniform(15)::4,
+      :rand.uniform(15)::4, :rand.uniform(15)::4, :rand.uniform(15)::4, :rand.uniform(15)::4,
+      :rand.uniform(15)::4, :rand.uniform(15)::4, :rand.uniform(15)::4, :rand.uniform(15)::4,
+      :rand.uniform(15)::4, :rand.uniform(15)::4>>
   end
 
   def random_value() do
@@ -457,15 +393,17 @@
   def reduce_trie(num_nodes, list) do
     popup_random_from_trie(
       num_nodes,
-      List.pop_at(list, Enum.random(0..length(list) - 2)),
-      {[], []})
+      List.pop_at(list, Enum.random(0..(length(list) - 2))),
+      {[], []}
+    )
   end
 
   def popup_random_from_trie(0, _, acc), do: acc
+
   def popup_random_from_trie(num_nodes, {data, rest}, {keys, _}) do
     popup_random_from_trie(
       num_nodes - 1,
-      List.pop_at(rest, Enum.random(0..length(rest) - 2)),
+      List.pop_at(rest, Enum.random(0..(length(rest) - 2))),
       {keys ++ [data], rest}
     )
   end
@@ -473,7 +411,4 @@
   def get_random_tree_list(size) do
     for _ <- 0..size, do: {random_hex_key(), random_value()}
   end
-
-=======
->>>>>>> 11df6ec8
 end