--- conflicted
+++ resolved
@@ -2,42 +2,16 @@
   use ExUnit.Case, async: true
 
   alias MerklePatriciaTree.Trie
-<<<<<<< HEAD
   alias MerklePatriciaTree.Utils
   alias MerklePatriciaTree.DB.ETS
-=======
   alias MerklePatriciaTree.Trie.Verifier
-  alias MerklePatriciaTree.Test
 
   @max_32_bits 4_294_967_296
->>>>>>> 97eef4b3
 
   setup do
     {:ok, %{db: ETS.random_ets_db()}}
   end
 
-  @tag timeout: 100_000_000
-  test "Read from random trie", %{db: db} do
-    trie_list = get_random_tree_list(1000)
-    trie = create_trie(trie_list, Trie.new(db))
-
-    Enum.each(trie_list, fn {key, value} ->
-      assert ^value = Trie.get(trie, key)
-    end)
-  end
-
-<<<<<<< HEAD
-  @tag timeout: 100_000_000
-  test "Delete a node from trie", %{db: db} do
-    trie =
-      Trie.new(db)
-      |> Trie.update(<<15::4, 10::4, 5::4, 11::4, 5::4, 1::4>>, "a")
-      |> Trie.update(<<15::4, 11::4, 1::4, 14::4, 9::4, 7::4>>, "b")
-      |> Trie.update(<<6::4, 1::4, 10::4, 10::4, 5::4, 7::4>>, "c")
-      |> Trie.update(<<6::4, 1::4, 11::4, 10::4, 5::4, 7::4>>, "c")
-
-    assert Trie.get(trie, <<15::4, 11::4, 1::4, 14::4, 9::4, 7::4>>) == "b"
-=======
   describe "get" do
     test "for a simple trie with just a leaf", %{db: db} do
       trie = Trie.new(db)
@@ -99,44 +73,11 @@
             |> ExRLP.encode()
             |> store(db)
       }
->>>>>>> 97eef4b3
-
-    trie = Trie.delete(trie, <<15::4, 11::4, 1::4, 14::4, 9::4, 7::4>>)
-    assert Trie.get(trie, <<15::4, 11::4, 1::4, 14::4, 9::4, 7::4>>) == nil
-
-<<<<<<< HEAD
-  end
-
-  @tag timeout: 100_000_000
-  test "Delete random nodes from random trie" do
-    %{db: {_, db_ref1}} = init_trie1 = Trie.new(ETS.random_ets_db)
-    %{db: {_, db_ref2}} = init_trie2 = Trie.new(ETS.random_ets_db)
-
-    full_trie_list =
-      Enum.uniq_by(get_random_tree_list(10_000), fn {x, _} -> x end)
-
-    full_trie = Enum.reduce(full_trie_list, init_trie1,
-      fn({key, val}, acc_trie) -> Trie.update(acc_trie, key, val) end)
-
-    ## Reducing the full list trie randomly and
-    ## getting the removed keys as well.
-    {keys, sub_trie_list} = reduce_trie(5_000, full_trie_list)
-
-    constructed_trie =
-      Enum.reduce(sub_trie_list, init_trie2,
-        fn({key, val}, acc_trie) ->
-          Trie.update(acc_trie, key, val)
-        end)
-
-    ## We are going to delete the previously reduced
-    ## keys from the full trie. The result should be
-    ## root hash equal to the constructed trie.
-    reconstructed_trie =
-      Enum.reduce(keys, full_trie,
-        fn({key, _}, acc_trie) ->
-          Trie.delete(acc_trie, key)
-        end)
-=======
+
+      trie = Trie.delete(trie, <<15::4, 11::4, 1::4, 14::4, 9::4, 7::4>>)
+      assert Trie.get(trie, <<15::4, 11::4, 1::4, 14::4, 9::4, 7::4>>) == nil
+    end
+
     test "for a trie with encoded nodes", %{db: db} do
       long_string = Enum.join(for _ <- 1..60, do: "A")
 
@@ -177,8 +118,8 @@
       trie_2 = Trie.update(trie, <<0x01::4, 0x01::4, 0x02::4>>, "hello")
 
       assert trie_2.root_hash ==
-               <<73, 98, 206, 73, 94, 192, 23, 36, 174, 248, 169, 73, 103, 133, 200, 167, 68, 83,
-                 86, 207, 246, 91, 200, 242, 14, 115, 208, 252, 28, 74, 245, 130>>
+               <<253, 254, 116, 63, 177, 182, 47, 113, 12, 215, 156, 210, 120, 194, 126, 203, 245,
+                 185, 190, 106, 252, 55, 165, 227, 244, 197, 162, 154, 240, 232, 98, 109>>
     end
 
     test "update a leaf value (when stored directly)", %{db: db} do
@@ -200,21 +141,21 @@
       assert Trie.get(trie_2, <<0x01::4, 0x02::4>>) == long_string_2
     end
 
-    test "update branch under ext node", %{db: db} do
-      trie =
-        db
-        |> Trie.new()
-        |> Trie.update(<<0x01::4, 0x02::4>>, "wee")
-        |> Trie.update(<<0x01::4, 0x02::4, 0x03::4>>, "cool")
-
-      trie_2 = Trie.update(trie, <<0x01::4, 0x02::4, 0x03::4>>, "cooler")
-
-      assert Trie.get(trie, <<0x01::4, 0x02::4, 0x03::4>>) == "cool"
-      assert Trie.get(trie_2, <<0x01::4>>) == nil
-      assert Trie.get(trie_2, <<0x01::4, 0x02::4>>) == "wee"
-      assert Trie.get(trie_2, <<0x01::4, 0x02::4, 0x03::4>>) == "cooler"
-      assert Trie.get(trie_2, <<0x01::4, 0x02::4, 0x03::4, 0x04::4>>) == nil
-    end
+    # test "update branch under ext node", %{db: db} do
+    #   trie =
+    #     db
+    #     |> Trie.new()
+    #     |> Trie.update(<<1::4, 2::4>>, "first")
+    #     |> Trie.update(<<1::4, 2::4, 3::4>>, <<"cool">>)
+
+    #   trie_2 = Trie.update(trie, <<1::4, 2::4, 3::4>>, <<"cooler">>)
+
+    #   assert Trie.get(trie, <<1::4, 2::4, 3::4>>) == <<"cool">>
+    #   assert Trie.get(trie_2, <<1::4>>) == nil
+    #   assert Trie.get(trie_2, <<1::4, 2::4>>) == "first"
+    #   assert Trie.get(trie_2, <<1::4, 2::4, 3::4>>) == <<"cooler">>
+    #   assert Trie.get(trie_2, <<1::4, 2::4, 3::4, 4::4>>) == nil
+    # end
 
     test "update multiple keys", %{db: db} do
       trie =
@@ -347,53 +288,63 @@
     end
   end
 
-  describe "Delete from trie" do
-    test "Simple node from trie", %{db: db} do
-      trie =
-        Trie.new(db)
-        |> Trie.update(<<15::4, 10::4, 5::4, 11::4, 5::4, 1::4>>, "a")
-        |> Trie.update(<<15::4, 11::4, 1::4, 14::4, 9::4, 7::4>>, "b")
-        |> Trie.update(<<6::4, 1::4, 10::4, 10::4, 5::4, 7::4>>, "c")
-        |> Trie.update(<<6::4, 1::4, 11::4, 10::4, 5::4, 7::4>>, "c")
-
-      assert Trie.get(trie, <<15::4, 11::4, 1::4, 14::4, 9::4, 7::4>>) == "b"
-
-      trie = Trie.delete(trie, <<15::4, 11::4, 1::4, 14::4, 9::4, 7::4>>)
-      assert Trie.get(trie, <<15::4, 11::4, 1::4, 14::4, 9::4, 7::4>>) == nil
-    end
-
-    test "Random nodes from random trie" do
-      %{db: {_, db_ref1}} = init_trie1 = Trie.new(Test.random_ets_db())
-      %{db: {_, db_ref2}} = init_trie2 = Trie.new(Test.random_ets_db())
-
-      full_trie_list = Enum.uniq_by(get_random_tree_list(20_000), fn {x, _} -> x end)
-
-      full_trie =
-        Enum.reduce(full_trie_list, init_trie1, fn {key, val}, acc_trie ->
-          MerklePatriciaTree.Trie.update(acc_trie, key, val)
-        end)
-
-      ## Reducing the full list trie randomly and
-      ## getting the removed keys as well.
-      {keys, sub_trie_list} = reduce_trie(15_000, full_trie_list)
-
-      constructed_trie =
-        Enum.reduce(sub_trie_list, init_trie2, fn {key, val}, acc_trie ->
-          Trie.update(acc_trie, key, val)
-        end)
-
-      ## We are going to delete the previously reduced
-      ## keys from the full trie. The result should be
-      ## root hash equal to the constructed trie.
-      reconstructed_trie =
-        Enum.reduce(keys, full_trie, fn {key, _}, acc_trie ->
-          Trie.delete(acc_trie, key)
-        end)
-
-      assert true = :ets.delete(db_ref1)
-      assert true = :ets.delete(db_ref2)
-      assert constructed_trie.root_hash == reconstructed_trie.root_hash
-    end
+  @tag timeout: 100_000_000
+  test "Read from random trie", %{db: db} do
+    trie_list = get_random_tree_list(1000)
+    trie = create_trie(trie_list, Trie.new(db))
+
+    Enum.each(trie_list, fn {key, value} ->
+      assert ^value = Trie.get(trie, key)
+    end)
+  end
+
+  @tag timeout: 100_000_000
+  test "Delete a node from trie", %{db: db} do
+    trie =
+      Trie.new(db)
+      |> Trie.update(<<15::4, 10::4, 5::4, 11::4, 5::4, 1::4>>, "a")
+      |> Trie.update(<<15::4, 11::4, 1::4, 14::4, 9::4, 7::4>>, "b")
+      |> Trie.update(<<6::4, 1::4, 10::4, 10::4, 5::4, 7::4>>, "c")
+      |> Trie.update(<<6::4, 1::4, 11::4, 10::4, 5::4, 7::4>>, "c")
+
+    assert Trie.get(trie, <<15::4, 11::4, 1::4, 14::4, 9::4, 7::4>>) == "b"
+
+    trie = Trie.delete(trie, <<15::4, 11::4, 1::4, 14::4, 9::4, 7::4>>)
+    assert Trie.get(trie, <<15::4, 11::4, 1::4, 14::4, 9::4, 7::4>>) == nil
+  end
+
+  @tag timeout: 100_000_000
+  test "Delete random nodes from random trie" do
+    %{db: {_, db_ref1}} = init_trie1 = Trie.new(ETS.random_ets_db())
+    %{db: {_, db_ref2}} = init_trie2 = Trie.new(ETS.random_ets_db())
+
+    full_trie_list = Enum.uniq_by(get_random_tree_list(10_000), fn {x, _} -> x end)
+
+    full_trie =
+      Enum.reduce(full_trie_list, init_trie1, fn {key, val}, acc_trie ->
+        Trie.update(acc_trie, key, val)
+      end)
+
+    ## Reducing the full list trie randomly and
+    ## getting the removed keys as well.
+    {keys, sub_trie_list} = reduce_trie(5_000, full_trie_list)
+
+    constructed_trie =
+      Enum.reduce(sub_trie_list, init_trie2, fn {key, val}, acc_trie ->
+        Trie.update(acc_trie, key, val)
+      end)
+
+    ## We are going to delete the previously reduced
+    ## keys from the full trie. The result should be
+    ## root hash equal to the constructed trie.
+    reconstructed_trie =
+      Enum.reduce(keys, full_trie, fn {key, _}, acc_trie ->
+        Trie.delete(acc_trie, key)
+      end)
+
+    assert true = :ets.delete(db_ref1)
+    assert true = :ets.delete(db_ref2)
+    assert constructed_trie.root_hash == reconstructed_trie.root_hash
   end
 
   def leaf_node(key_end, value) do
@@ -414,14 +365,11 @@
   def branch_node(branches, value) when length(branches) == 16 do
     branches ++ [value]
   end
->>>>>>> 97eef4b3
-
-    assert true = :ets.delete(db_ref1)
-    assert true = :ets.delete(db_ref2)
-    assert constructed_trie.root_hash == reconstructed_trie.root_hash
-  end
-
-<<<<<<< HEAD
+
+  def blanks(n) do
+    for _ <- 1..n, do: []
+  end
+
   @doc """
   Creates trie from trie list by entering each element
   """
@@ -429,13 +377,6 @@
     Enum.reduce(trie_list, empty_trie, fn {key, val}, acc_trie ->
       Trie.update(acc_trie, key, val)
     end)
-=======
-  def random_key() do
-    <<:rand.uniform(@max_32_bits)::32, :rand.uniform(@max_32_bits)::32,
-      :rand.uniform(@max_32_bits)::32, :rand.uniform(@max_32_bits)::32,
-      :rand.uniform(@max_32_bits)::32, :rand.uniform(@max_32_bits)::32,
-      :rand.uniform(@max_32_bits)::32, :rand.uniform(@max_32_bits)::32>>
->>>>>>> 97eef4b3
   end
 
   def random_hex_key() do
@@ -446,6 +387,13 @@
       :rand.uniform(15)::4, :rand.uniform(15)::4>>
   end
 
+  def random_key() do
+    <<:rand.uniform(@max_32_bits)::32, :rand.uniform(@max_32_bits)::32,
+      :rand.uniform(@max_32_bits)::32, :rand.uniform(@max_32_bits)::32,
+      :rand.uniform(@max_32_bits)::32, :rand.uniform(@max_32_bits)::32,
+      :rand.uniform(@max_32_bits)::32, :rand.uniform(@max_32_bits)::32>>
+  end
+
   def random_value(), do: Utils.random_string(40)
 
   def reduce_trie(num_nodes, list) do
