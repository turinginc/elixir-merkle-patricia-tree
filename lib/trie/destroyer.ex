--- conflicted
+++ resolved
@@ -71,25 +71,17 @@
   end
 
   # Remove beneath a branch
-<<<<<<< HEAD
-  defp trie_remove_key({:branch, branches} = node, [prefix_hd|prefix_tl] = p, trie) when length(branches) == 17 do
-    updated_branches = List.update_at(branches, prefix_hd, fn branch ->
-      branch_node = branch |> Trie.into(trie) |> Node.decode_trie
-
-      case trie_remove_key(branch_node, prefix_tl, trie) do
-        :empty -> ""
-        node -> Node.encode_node(node, trie)
-      end
-    end)
-=======
   defp trie_remove_key({:branch, branches}, [prefix_hd | prefix_tl], trie)
        when length(branches) == 17 do
     updated_branches =
       List.update_at(branches, prefix_hd, fn branch ->
         branch_node = branch |> Trie.into(trie) |> Node.decode_trie()
-        trie_remove_key(branch_node, prefix_tl, trie) |> Node.encode_node(trie)
+
+        case trie_remove_key(branch_node, prefix_tl, trie) do
+          :empty -> ""
+          node -> Node.encode_node(node, trie)
+        end
       end)
->>>>>>> 97eef4b3
 
     non_blank_branches =
       updated_branches
@@ -128,10 +120,10 @@
   end
 
   # Merge into empty to create a leaf
-  defp trie_remove_key(:empty, _prefix, trie), do: :empty
+  defp trie_remove_key(:empty, _prefix, _trie), do: :empty
 
   # Reduce branch node
-  defp try_to_reduce_branch(branch, _trie) do
+  defp try_to_reduce_branch(branch, trie) do
     case get_singleton_branch(branch) do
       ## More than one element in the branch
       ## so we cannot delete it.
