defmodule MerklePatriciaTree.Trie.Destroyer do
  @moduledoc """
  Destroyer is responsible for removing keys from a
  merkle trie. To remove a key, we need to make a
  delta to our trie which ends up as the canonical
  form of the given tree as defined in http://gavwood.com/Paper.pdf.

  Note: this algorithm is non-obvious, and hence why we have a good
  number of functional and invariant tests. We should add more specific
  unit tests to this module.

  """
  alias MerklePatriciaTree.Trie
  alias MerklePatriciaTree.Trie.Node
  alias MerklePatriciaTree.ListHelper

  @empty_branch <<>>

  @doc """
  Removes a key from a given trie, if it exists.

  This may radically change the structure of the trie.
  """
  @spec remove_key(Node.trie_node(), Trie.key(), Trie.t()) :: Node.trie_node()
  def remove_key(trie_node, key, trie) do
    trie_remove_key(trie_node, key, trie)
  end

  # To remove this leaf, simply remove it
  defp trie_remove_key({:leaf, leaf_prefix, _value}, prefix, _trie) when prefix == leaf_prefix do
    :empty
  end

  # This key doesn't exist, do nothing.
  defp trie_remove_key({:leaf, leaf_prefix, value}, _prefix, _trie) do
    {:leaf, leaf_prefix, value}
  end

  # Shed shared prefix and continue removal operation
  defp trie_remove_key({:ext, ext_prefix, node_hash}, key_prefix, trie) do
    {_matching_prefix, ext_tl, remaining_tl} = ListHelper.overlap(ext_prefix, key_prefix)
<<<<<<< HEAD
    unless length(ext_tl) == 0 do
      # Prefix doesn't match ext, do nothing.
      {:ext, ext_prefix, node_hash}
    else
=======

    if ext_tl |> Enum.empty?() do
>>>>>>> 11df6ec8
      existing_node = Node.decode_trie(node_hash |> Trie.into(trie))
      updated_node = trie_remove_key(existing_node, remaining_tl, trie)

      # Handle the potential cases of children
      case updated_node do
        :empty ->
          :empty

        {:leaf, leaf_prefix, leaf_value} ->
          {:leaf, ext_prefix ++ leaf_prefix, leaf_value}

        {:ext, new_ext_prefix, new_ext_node_hash} ->
          {:ext, ext_prefix ++ new_ext_prefix, new_ext_node_hash}

        els ->
          {:ext, ext_prefix, els |> Node.encode_node(trie)}
      end
    else
      # Prefix doesn't match ext, do nothing.
      {:ext, ext_prefix, node_hash}
    end
  end

  # Remove from a branch when directly on value
  defp trie_remove_key({:branch, branches}, [], trie) when length(branches) == 17 do
    {:branch, List.replace_at(branches, 16, "")}
    |> try_to_reduce_branch(trie)
  end

  # Remove beneath a branch
<<<<<<< HEAD
  defp trie_remove_key({:branch, branches} = node, [prefix_hd|prefix_tl] = p, trie) when length(branches) == 17 do
    updated_branches = List.update_at(branches, prefix_hd, fn branch ->
      branch_node = branch |> Trie.into(trie) |> Node.decode_trie
      trie_remove_key(branch_node, prefix_tl, trie) |> Node.encode_node(trie)
    end)
=======
  defp trie_remove_key({:branch, branches}, [prefix_hd | prefix_tl], trie)
       when length(branches) == 17 do
    updated_branches =
      List.update_at(branches, prefix_hd, fn branch ->
        branch_node = branch |> Trie.into(trie) |> Node.decode_trie()

        branch_node |> trie_remove_key(prefix_tl, trie) |> Node.encode_node(trie)
      end)
>>>>>>> 11df6ec8

    non_blank_branches =
      updated_branches
      |> Enum.drop(-1)
      |> Enum.with_index()
      |> Enum.filter(fn {branch, _} -> branch != @empty_branch end)

    final_value = List.last(updated_branches)
    cond do
      non_blank_branches |> Enum.empty?() ->
        # We just have a final value, this will need to percolate up
        {:leaf, [], final_value}
<<<<<<< HEAD
=======

>>>>>>> 11df6ec8
      Enum.count(non_blank_branches) == 1 and final_value == "" ->
        # We just have a node we need to percolate up
        {branch_node, i} = List.first(non_blank_branches)

        decoded_branch_node = Node.decode_trie(branch_node |> Trie.into(trie))

        case decoded_branch_node do
          {:leaf, leaf_prefix, leaf_value} ->
            {:leaf, [i | leaf_prefix], leaf_value}

          {:ext, ext_prefix, ext_node_hash} ->
            {:ext, [i | ext_prefix], ext_node_hash}

          # TODO: Is this illegal since ext has to have at least two nibbles?
          {:branch, _branches} ->
            {:ext, [i], branch_node}
        end
<<<<<<< HEAD
=======

>>>>>>> 11df6ec8
      true ->
        {:branch, updated_branches}
    end
  end

  # Merge into empty to create a leaf
  defp trie_remove_key(:empty, _prefix, _trie), do: :empty

  # Reduce branch node
  defp try_to_reduce_branch(branch, trie) do
    case get_singleton_branch(branch) do
      ## More than one element in the branch
      ## so we cannot delete it.
      :error ->
        branch

      ## This should not suppose to happened.
      ## We have empty branch.
      ## TODO: Consider handlig the error.
      :none ->
        :error

      {:value, value} ->
        {:leaf, [], value}

      {next, next_node} ->
        case Node.decode_node(next_node) do
          {:leaf, path, val} ->
            {:leaf, [next] ++ path, val}

          {:ext, path, val} ->
            {:ext, [next] ++ path, val}

          {:branch, _} ->
            {:ext, [next], next_node}
        end
    end
  end

  defp get_singleton_branch({:branch, branch} = b) do
    init_acc =
      case List.last(branch) do
        value when value == nil or value == "" ->
          :none

          value ->
          {:value, value}
      end
    get_singleton_branch(b, 0, init_acc)
  end

  ## We reached the end of the branch
  defp get_singleton_branch(_branch, n, res) when n > 15, do: res

  ## Get next element of the branch.
  ## If we have more than one element in our
  ## accumulator, then we return `error`.
  ## Means, the branch cannot be reduced
  defp get_singleton_branch({:branch, branch} = b, n, acc) do
    node = Enum.at(branch, n)
    case node == "" or node == nil do
      true ->
        get_singleton_branch(b, n + 1, acc)
      false when acc != :none ->
        ## More than one value
        :error
      false ->
        ## First value
        get_singleton_branch(b, n + 1, {n, node})
    end
  end
end<|MERGE_RESOLUTION|>--- conflicted
+++ resolved
@@ -39,15 +39,11 @@
   # Shed shared prefix and continue removal operation
   defp trie_remove_key({:ext, ext_prefix, node_hash}, key_prefix, trie) do
     {_matching_prefix, ext_tl, remaining_tl} = ListHelper.overlap(ext_prefix, key_prefix)
-<<<<<<< HEAD
+
     unless length(ext_tl) == 0 do
       # Prefix doesn't match ext, do nothing.
       {:ext, ext_prefix, node_hash}
     else
-=======
-
-    if ext_tl |> Enum.empty?() do
->>>>>>> 11df6ec8
       existing_node = Node.decode_trie(node_hash |> Trie.into(trie))
       updated_node = trie_remove_key(existing_node, remaining_tl, trie)
 
@@ -65,9 +61,6 @@
         els ->
           {:ext, ext_prefix, els |> Node.encode_node(trie)}
       end
-    else
-      # Prefix doesn't match ext, do nothing.
-      {:ext, ext_prefix, node_hash}
     end
   end
 
@@ -78,22 +71,13 @@
   end
 
   # Remove beneath a branch
-<<<<<<< HEAD
-  defp trie_remove_key({:branch, branches} = node, [prefix_hd|prefix_tl] = p, trie) when length(branches) == 17 do
-    updated_branches = List.update_at(branches, prefix_hd, fn branch ->
-      branch_node = branch |> Trie.into(trie) |> Node.decode_trie
-      trie_remove_key(branch_node, prefix_tl, trie) |> Node.encode_node(trie)
-    end)
-=======
   defp trie_remove_key({:branch, branches}, [prefix_hd | prefix_tl], trie)
        when length(branches) == 17 do
     updated_branches =
       List.update_at(branches, prefix_hd, fn branch ->
         branch_node = branch |> Trie.into(trie) |> Node.decode_trie()
-
-        branch_node |> trie_remove_key(prefix_tl, trie) |> Node.encode_node(trie)
+        trie_remove_key(branch_node, prefix_tl, trie) |> Node.encode_node(trie)
       end)
->>>>>>> 11df6ec8
 
     non_blank_branches =
       updated_branches
@@ -102,14 +86,12 @@
       |> Enum.filter(fn {branch, _} -> branch != @empty_branch end)
 
     final_value = List.last(updated_branches)
+
     cond do
       non_blank_branches |> Enum.empty?() ->
         # We just have a final value, this will need to percolate up
         {:leaf, [], final_value}
-<<<<<<< HEAD
-=======
 
->>>>>>> 11df6ec8
       Enum.count(non_blank_branches) == 1 and final_value == "" ->
         # We just have a node we need to percolate up
         {branch_node, i} = List.first(non_blank_branches)
@@ -127,10 +109,7 @@
           {:branch, _branches} ->
             {:ext, [i], branch_node}
         end
-<<<<<<< HEAD
-=======
 
->>>>>>> 11df6ec8
       true ->
         {:branch, updated_branches}
     end
@@ -140,7 +119,7 @@
   defp trie_remove_key(:empty, _prefix, _trie), do: :empty
 
   # Reduce branch node
-  defp try_to_reduce_branch(branch, trie) do
+  defp try_to_reduce_branch(branch, _trie) do
     case get_singleton_branch(branch) do
       ## More than one element in the branch
       ## so we cannot delete it.
@@ -176,9 +155,10 @@
         value when value == nil or value == "" ->
           :none
 
-          value ->
+        value ->
           {:value, value}
       end
+
     get_singleton_branch(b, 0, init_acc)
   end
 
@@ -191,12 +171,15 @@
   ## Means, the branch cannot be reduced
   defp get_singleton_branch({:branch, branch} = b, n, acc) do
     node = Enum.at(branch, n)
+
     case node == "" or node == nil do
       true ->
         get_singleton_branch(b, n + 1, acc)
+
       false when acc != :none ->
         ## More than one value
         :error
+
       false ->
         ## First value
         get_singleton_branch(b, n + 1, {n, node})
