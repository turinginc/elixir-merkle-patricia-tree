--- conflicted
+++ resolved
@@ -52,6 +52,7 @@
     case node do
       branches when length(branches) == 17 ->
         {:branch, branches}
+
       [hp_k, v] ->
         # extension or leaf node
         {prefix, is_leaf} = HexPrefix.decode(hp_k)
@@ -106,14 +107,6 @@
   @spec decode_trie(Trie.t()) :: trie_node
   def decode_trie(trie) do
     case Storage.get_node(trie) do
-<<<<<<< HEAD
-      nil -> :empty
-      <<>> -> :empty
-      :not_found -> :empty
-      node ->
-        decode_node(node)
-      end
-=======
       nil ->
         :empty
 
@@ -123,19 +116,8 @@
       :not_found ->
         :empty
 
-      branches when length(branches) == 17 ->
-        {:branch, branches}
-
-      [hp_k, v] ->
-        # extension or leaf node
-        {prefix, is_leaf} = HexPrefix.decode(hp_k)
-
-        if is_leaf do
-          {:leaf, prefix, v}
-        else
-          {:ext, prefix, v}
-        end
+      node ->
+        decode_node(node)
     end
->>>>>>> 11df6ec8
   end
 end