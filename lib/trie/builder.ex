--- conflicted
+++ resolved
@@ -53,15 +53,13 @@
     build_branch([{old_prefix, old_value}, {new_prefix, new_value}], trie)
   end
 
-<<<<<<< HEAD
   # Merge right onto an extension node, we'll need to push this down to our value
-  defp trie_put_key({:ext, shared_prefix, node_hash}, new_prefix, new_value, trie) when shared_prefix == new_prefix do
+  defp trie_put_key({:ext, shared_prefix, node_hash}, new_prefix, new_value, trie)
+       when shared_prefix == new_prefix do
     next_node = Node.decode_trie(node_hash |> Trie.into(trie)) |> put_key([], new_value, trie)
     {:ext, shared_prefix, next_node}
   end
 
-=======
->>>>>>> 97eef4b3
   # Merge leafs that share some prefix, this will cause us to construct an extension followed by a branch
   defp trie_put_key(
          {:ext, [old_prefix_hd | _old_prefix_tl] = old_prefix, old_value},
@@ -78,7 +76,7 @@
       # Since ext nodes must be followed by branches, let's just merge
       # the new value into the branch
       old_trie = old_value |> Trie.into(trie) |> Node.decode_trie()
-      new_encoded_trie = old_trie |> put_key(new_tl, new_value, trie) |> Node.encode_node(trie)
+      new_encoded_trie = put_key(old_trie, new_tl, new_value, trie) |> Node.encode_node(trie)
 
       {:ext, matching_prefix, new_encoded_trie}
     else
@@ -90,21 +88,14 @@
           [h | []] ->
             {h, {:encoded, old_value}}
 
-<<<<<<< HEAD
-          {h, {:encoded, ext_encoded}}
-     end
-      branches = build_branch([first, {new_tl, new_value}], trie) |> Node.encode_node(trie)
-      {:ext, matching_prefix, branches}
-=======
           [h | t] ->
             ext_encoded = {:ext, t, old_value} |> Node.encode_node(trie)
 
             {h, {:encoded, ext_encoded}}
         end
 
-      branch = [first, {new_tl, new_value}] |> build_branch(trie) |> Node.encode_node(trie)
-      {:ext, matching_prefix, branch}
->>>>>>> 97eef4b3
+      branches = build_branch([first, {new_tl, new_value}], trie) |> Node.encode_node(trie)
+      {:ext, matching_prefix, branches}
     end
   end
 
@@ -113,14 +104,6 @@
     # TODO: Standardize with above
     first =
       case old_prefix do
-        # [] -> {16, {:encoded, old_value}} # TODO: Is this right?
-<<<<<<< HEAD
-        [h|[]] -> {h, {:encoded, old_value}}
-        [h|t] ->
-          ext_encoded = {:ext, t, old_value} |> Node.encode_node(trie)
-          {h, {:encoded, ext_encoded}}
-      end
-=======
         [h | []] ->
           {h, {:encoded, old_value}}
 
@@ -129,7 +112,6 @@
           {h, {:encoded, ext_encoded}}
       end
 
->>>>>>> 97eef4b3
     build_branch([first, {new_prefix, new_value}], trie)
   end
 
@@ -139,23 +121,12 @@
   end
 
   # Merge down a branch node (recursively)
-<<<<<<< HEAD
-  defp trie_put_key({:branch, branches}, [prefix_hd|prefix_tl], value, trie) do
-    {:branch, List.update_at(branches, prefix_hd, fn branch ->
-        branch_node = branch |> Trie.into(trie) |> Node.decode_trie
-        put_key(branch_node, prefix_tl, value, trie) |> Node.encode_node(trie)
-      end)
-    }
-=======
   defp trie_put_key({:branch, branches}, [prefix_hd | prefix_tl], value, trie) do
     {:branch,
      List.update_at(branches, prefix_hd, fn branch ->
        branch_node = branch |> Trie.into(trie) |> Node.decode_trie()
-
-       # Maybe this one?
-       branch_node |> put_key(prefix_tl, value, trie) |> Node.encode_node(trie)
+       put_key(branch_node, prefix_tl, value, trie) |> Node.encode_node(trie)
      end)}
->>>>>>> 97eef4b3
   end
 
   # Merge into empty to create a leaf
@@ -171,14 +142,8 @@
       {prefix, {:encoded, value}}, {:branch, branches} ->
         {:branch, List.replace_at(branches, prefix, value)}
 
-<<<<<<< HEAD
-          ({prefix, value}, acc) ->
-            put_key(acc, prefix, value, trie)
-      end)
-=======
       {prefix, value}, acc ->
         put_key(acc, prefix, value, trie)
     end)
->>>>>>> 97eef4b3
   end
 end