defmodule MerklePatriciaTree.Trie do
  @moduledoc File.read!("#{__DIR__}/../README.md")

  alias MerklePatriciaTree.Trie.Helper
  alias MerklePatriciaTree.Trie.Builder
  alias MerklePatriciaTree.Trie.Destroyer
  alias MerklePatriciaTree.Trie.Inspector
  alias MerklePatriciaTree.Trie.Node
  alias MerklePatriciaTree.DB
  alias MerklePatriciaTree.ListHelper

  defstruct db: nil, root_hash: nil

  @type root_hash :: binary()

  @type t :: %__MODULE__{
          db: DB.db(),
          root_hash: root_hash
        }

  @type key :: binary() | [integer()]

  @empty_trie <<>>
  @empty_trie_root_hash @empty_trie |> ExRLP.encode() |> :keccakf1600.sha3_256()

  @doc """
  Returns the canonical empty trie.

  Note: this root hash will not be accessible unless you have stored
  the result in a db. If you are initializing a new trie, instead of
  checking a result is empty, it's strongly recommended you use
  `Trie.new(db).root_hash`.

  ## Examples

      iex> MerklePatriciaTree.Trie.empty_trie_root_hash()
      <<86, 232, 31, 23, 27, 204, 85, 166, 255, 131, 69, 230, 146, 192, 248, 110, 91, 72, 224, 27, 153, 108, 173, 192, 1, 98, 47, 181, 227, 99, 180, 33>>
  """
  @spec empty_trie_root_hash() :: root_hash
  def empty_trie_root_hash(), do: @empty_trie_root_hash

  @doc """
  Contructs a new unitialized trie.

  ## Examples

    iex> MerklePatriciaTree.Trie.new(MerklePatriciaTree.Test.random_ets_db(:trie_test_1))
    %MerklePatriciaTree.Trie{db: {MerklePatriciaTree.DB.ETS, :trie_test_1}, root_hash: <<86, 232, 31, 23, 27, 204, 85, 166, 255, 131, 69, 230, 146, 192, 248, 110, 91, 72, 224, 27, 153, 108, 173, 192, 1, 98, 47, 181, 227, 99, 180, 33>>}

    iex> MerklePatriciaTree.Trie.new(MerklePatriciaTree.Test.random_ets_db(:trie_test_2), <<1, 2, 3>>)
    %MerklePatriciaTree.Trie{db: {MerklePatriciaTree.DB.ETS, :trie_test_2}, root_hash: <<241, 136, 94, 218, 84, 183, 160, 83, 49, 140, 212, 30, 32, 147, 34, 13, 171, 21, 214, 83, 129, 177, 21, 122, 54, 51, 168, 59, 253, 92, 146, 57>>}

    iex> trie = MerklePatriciaTree.Trie.new(MerklePatriciaTree.DB.LevelDB.init("/tmp/#{
    MerklePatriciaTree.Test.random_string(20)
  }"), <<1, 2, 3>>)
    iex> trie.root_hash
    <<241, 136, 94, 218, 84, 183, 160, 83, 49, 140, 212, 30, 32, 147, 34,
      13, 171, 21, 214, 83, 129, 177, 21, 122, 54, 51, 168, 59, 253, 92,
      146, 57>>
    iex> {db, _db_ref} = trie.db
    iex> db
    MerklePatriciaTree.DB.LevelDB
  """
  @spec new(DB.db(), root_hash) :: __MODULE__.t()
  def new(db = {_, _}, root_hash \\ @empty_trie) do
    %__MODULE__{db: db, root_hash: root_hash} |> store
  end

  @doc """
  Moves trie down to be rooted at `next_node`,
  this is effectively (and literally) just changing
  the root_hash to `node_hash`.
  """
  def into(next_node, trie) do
    %{trie | root_hash: next_node}
  end

  def get_next_node(next_node, trie), do: into(next_node, trie)

  @doc """
  Given a trie, returns the value associated with key.
  """
  @spec get(__MODULE__.t(), __MODULE__.key()) :: binary() | nil
  def get(trie, key) do
    do_get(trie, Helper.get_nibbles(key))
  end

  @spec do_get(__MODULE__.t() | nil, [integer()]) :: binary() | nil
  defp do_get(nil, _), do: nil

  defp do_get(trie, nibbles = [nibble | rest]) do
    # Let's decode `c(I, i)`

    case Node.decode_trie(trie) do
      # no node, bail
      :empty ->
        nil

      {:branch, branches} ->
        # branch node
        case Enum.at(branches, nibble) do
          [] -> nil
          node_hash -> node_hash |> into(trie) |> do_get(rest)
        end

      {:leaf, prefix, value} ->
        # leaf, value is second value if match first
        case nibbles do
          ^prefix -> value
          _ -> nil
        end

      {:ext, shared_prefix, next_node} ->
        # extension, continue walking tree if we match
        case ListHelper.get_postfix(nibbles, shared_prefix) do
          # did not match extension node
          nil ->
            nil

          rest ->
            next_node |> into(trie) |> do_get(rest)
        end
    end
  end

  defp do_get(trie, []) do
    # Only branch nodes can have values for a nil lookup
    case Node.decode_trie(trie) do
      {:branch, branches} -> List.last(branches)
      {:leaf, [], v} -> v
      _ -> nil
    end
  end

  @doc """
  Removing a value for a given key and reorganize the
  trie structure.
  """
<<<<<<< HEAD
  @spec delete(__MODULE__.t, __MODULE__.key) :: __MODULE__.t
  def delete(trie, key) do
    Node.decode_trie(trie)
=======
  @spec update(__MODULE__.t(), __MODULE__.key(), ExRLP.t() | nil) :: __MODULE__.t()
  def update(trie, key, nil) do
    trie
    |> Node.decode_trie()
>>>>>>> 11df6ec8
    |> Destroyer.remove_key(Helper.get_nibbles(key), trie)
    |> Node.encode_node(trie)
    |> into(trie)
    |> store
  end

  @doc """
  Updates a trie by setting key equal to value.
  """
  def update(trie, key, value) do
    # We're going to recursively walk toward our key,
    # then we'll add our value (either a new leaf or the value
    # on a branch node), then we'll walk back up the tree and
    # update all previous nodes. This may require changing the
    # type of the node.
    trie
    |> Node.decode_trie()
    |> Builder.put_key(Helper.get_nibbles(key), value, trie)
    |> Node.encode_node(trie)
    |> into(trie)
    |> store
  end

  def store(trie) do
    root_hash =
      if not is_binary(trie.root_hash) or trie.root_hash == <<>>,
        do: ExRLP.encode(trie.root_hash),
        else: trie.root_hash

    if byte_size(root_hash) < MerklePatriciaTree.Trie.Storage.max_rlp_len() do
      %{trie | root_hash: root_hash |> MerklePatriciaTree.Trie.Storage.store(trie.db)}
    else
      trie
    end
  end
end<|MERGE_RESOLUTION|>--- conflicted
+++ resolved
@@ -4,7 +4,6 @@
   alias MerklePatriciaTree.Trie.Helper
   alias MerklePatriciaTree.Trie.Builder
   alias MerklePatriciaTree.Trie.Destroyer
-  alias MerklePatriciaTree.Trie.Inspector
   alias MerklePatriciaTree.Trie.Node
   alias MerklePatriciaTree.DB
   alias MerklePatriciaTree.ListHelper
@@ -136,16 +135,9 @@
   Removing a value for a given key and reorganize the
   trie structure.
   """
-<<<<<<< HEAD
-  @spec delete(__MODULE__.t, __MODULE__.key) :: __MODULE__.t
+  @spec delete(__MODULE__.t(), __MODULE__.key()) :: __MODULE__.t()
   def delete(trie, key) do
     Node.decode_trie(trie)
-=======
-  @spec update(__MODULE__.t(), __MODULE__.key(), ExRLP.t() | nil) :: __MODULE__.t()
-  def update(trie, key, nil) do
-    trie
-    |> Node.decode_trie()
->>>>>>> 11df6ec8
     |> Destroyer.remove_key(Helper.get_nibbles(key), trie)
     |> Node.encode_node(trie)
     |> into(trie)
