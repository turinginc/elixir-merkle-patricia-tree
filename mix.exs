defmodule MerklePatriciaTree.Mixfile do
  use Mix.Project

  def project do
    [
      app: :merkle_patricia_tree,
      version: "0.2.6",
      elixir: "~> 1.6",
      description: "Ethereum's Merkle Patricia Trie data structure",
      package: [
        maintainers: ["Geoffrey Hayes", "Ayrat Badykov", "Mason Forest"],
        licenses: ["MIT"],
        links: %{"GitHub" => "https://github.com/exthereum/merkle_patricia_tree"}
      ],
      build_embedded: Mix.env() == :prod,
      start_permanent: Mix.env() == :prod,
      deps: deps(),
      dialyzer: [ignore_warnings: ".dialyzer.ignore-warnings"]
    ]
  end

  # Configuration for the OTP application
  #
  # Type `mix help compile.app` for more information
  def application do
    [extra_applications: [:logger]]
  end

  # Dependencies can be Hex packages:
  #
  #   {:mydep, "~> 0.3.0"}
  #
  # Or git/path repositories:
  #
  #   {:mydep, git: "https://github.com/elixir-lang/mydep.git", tag: "0.1.0"}
  #
  # To depend on another app inside the umbrella:
  #
  #   {:myapp, in_umbrella: true}
  #
  # Type `mix help deps` for more examples and options
  defp deps do
    [
      {:credo, "~> 0.9.1", only: [:dev, :test], runtime: false},
      {:poison, "~> 3.1.0", only: [:dev, :test], runtime: false},
      {:ex_doc, "~> 0.16", only: :dev, runtime: false},
      {:hex_prefix, "~> 0.1.0"},
      {:ex_rlp, "~> 0.2.1"},
      {:keccakf1600, "~> 2.0.0", hex: :keccakf1600_orig},
<<<<<<< HEAD
      {:exleveldb, "~> 0.11.1"},
      {:dialyxir, "~> 0.5", only: [:dev], runtime: false},
      {:enacl, [github: "jlouis/enacl", ref: "c8403ab", manager: :rebar]}
=======
      {:exleveldb, "~> 0.13"},
      {:dialyxir, "~> 0.5", only: [:dev], runtime: false}
>>>>>>> 97eef4b3
    ]
  end
end<|MERGE_RESOLUTION|>--- conflicted
+++ resolved
@@ -47,14 +47,9 @@
       {:hex_prefix, "~> 0.1.0"},
       {:ex_rlp, "~> 0.2.1"},
       {:keccakf1600, "~> 2.0.0", hex: :keccakf1600_orig},
-<<<<<<< HEAD
       {:exleveldb, "~> 0.11.1"},
       {:dialyxir, "~> 0.5", only: [:dev], runtime: false},
       {:enacl, [github: "jlouis/enacl", ref: "c8403ab", manager: :rebar]}
-=======
-      {:exleveldb, "~> 0.13"},
-      {:dialyxir, "~> 0.5", only: [:dev], runtime: false}
->>>>>>> 97eef4b3
     ]
   end
 end